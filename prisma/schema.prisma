--- conflicted
+++ resolved
@@ -124,6 +124,7 @@
   campaign_media                       campaign_media[]
   campaign_twittercard                 campaign_twittercard[]
   user_balances                        user_balances[]
+  user_balances                        user_balances[]
   user_twitterlogintemp                user_twitterlogintemp[]
   whiteListedTokens                    whiteListedTokens[]
 
@@ -145,18 +146,6 @@
 }
 
 model whiteListedTokens {
-<<<<<<< HEAD
-  id            BigInt          @id @default(autoincrement())
-  token_id      String          @unique @db.VarChar(20)
-  name          String          @default("") @db.VarChar
-  added_by      BigInt
-  tokendata     Json?           @db.Json
-  created_at    DateTime        @default(now()) @db.Timestamptz(6)
-  token_type    String          @db.VarChar
-  token_symbol  String          @default("ℏ") @db.VarChar
-  user_balances user_balances[]
-  user_user     user_user       @relation(fields: [added_by], references: [id], onDelete: NoAction, onUpdate: NoAction)
-=======
   id             BigInt          @id @default(autoincrement())
   token_id       String          @unique @db.VarChar(20)
   name           String          @default("") @db.VarChar
@@ -169,7 +158,6 @@
   user_balances  user_balances[]
   user_user      user_user       @relation(fields: [added_by], references: [id], onDelete: NoAction, onUpdate: NoAction)
   smartcontracts smartcontracts  @relation(fields: [contract_id], references: [contract_id], onDelete: NoAction, onUpdate: NoAction)
->>>>>>> 6fdd6b16
 
   @@index([token_id])
 }
@@ -178,15 +166,12 @@
   id                BigInt            @id @default(autoincrement())
   user_id           BigInt
   token_id          BigInt
-<<<<<<< HEAD
   entity_decimal    String            @db.VarChar(2)
-=======
-  entity_decimal    Int
->>>>>>> 6fdd6b16
   entity_balance    Float             @default(0)
   created_at        DateTime          @default(now()) @db.Timestamptz(6)
   updated_at        DateTime          @default(now()) @db.Timestamptz(6)
   whiteListedTokens whiteListedTokens @relation(fields: [token_id], references: [id], onDelete: NoAction, onUpdate: NoAction)
+  user_user         user_user         @relation(fields: [user_id], references: [id], onDelete: NoAction, onUpdate: NoAction)
   user_user         user_user         @relation(fields: [user_id], references: [id], onDelete: NoAction, onUpdate: NoAction)
 }
 
@@ -197,6 +182,7 @@
   network          network
   amount           Float
   status           String          @db.VarChar
+  created_at       DateTime        @default(now()) @db.Timestamptz(6)
   created_at       DateTime        @default(now()) @db.Timestamptz(6)
 }
 
