import { SecretsManager } from '@aws-sdk/client-secrets-manager';
import logger from 'jet-logger';
import { AppConfig } from './@types/AppConfig';
import { ConfigurationFactory } from './server/provideres';

const secretsManager = new SecretsManager({ region: 'us-east-1' });

let cachedConfig: AppConfig | null = null;
let cacheTimestamp: number | null = null;
const CACHE_DURATION_MS = 24 * 60 * 60 * 1000; // Cache duration in milliseconds (e.g., 24 hours)

const configFactory = new ConfigurationFactory<AppConfig>({
<<<<<<< HEAD
    log: logger,
    secretsManagerClient: secretsManager,
    builder: (provider) => ({
        app: {
            port: provider.envAsNumber('PORT', 4000),
            adminAddresses: provider.env('ADMIN_ADDRESS'),
            openAIKey: provider.env('OPEN_AI_KEY'),
            defaultRewardClaimDuration: provider.envAsNumber('REWARD_CALIM_DURATION', 7),
            defaultCampaignDuratuon: provider.envAsNumber('CAMPAIGN_DURATION', 7),
            appURL: provider.env('FRONTEND_URL'),
            xCallBackHost: provider.env('TWITTER_CALLBACK_HOST'),
            whitelistedDomains: provider.env("FRONTEND_URL"),
            mirrorNodeURL: provider.env("MIRROR_NODE")
        },
        encryptions: {
            jwtSecreatForAccessToken: provider.env('J_ACCESS_TOKEN_SECRET'),
            jwtSecreateForRefreshToken: provider.env('J_REFRESH_TOKEN_SECRET'),
            encryptionKey: provider.env('ENCRYPTION_KEY'),
            sessionSecreat: provider.env('SESSION_SECRET'),
        },
        repo: {
            repo: provider.env('REPO'),
            repoClientID: provider.env('REPO_CLIENT_ID'),
            repoClientSecret: provider.env('REPO_CLIENT_SECRET'),
        },
        db: {
            dbServerURI: provider.env('DATABASE_URL'),
            redisServerURI: provider.env('REDIS_URL'),
        },
        xApp: {
            xAPIKey: provider.env('TWITTER_API_KEY'),
            xAPISecreate: provider.env('TWITTER_API_SECRET'),
            xUserToken: provider.env('TWITTER_APP_USER_TOKEN'), // This is X App variable extention
            xHashbuzzAccAccessToken: provider.env('HASHBUZZ_ACCESS_TOKEN'),
            xHashbuzzAccSecreateToken: provider.env('HASHBUZZ_ACCESS_SECRET'),
        },
        network: {
            network: provider.env('HEDERA_NETWORK'),
            privateKey: provider.env('HEDERA_PRIVATE_KEY'),
            publicKey: provider.env('HEDERA_PUBLIC_KEY'),
            contractAddress: provider.env('HASHBUZZ_CONTRACT_ADDRESS'),
            accountID: provider.env("HEDERA_ACCOUNT_ID")
        },
        bucket:{
            accessKeyId: provider.env("BUCKET_ACCESS_KEY_ID"),
            secretAccessKey: provider.env("BUCKET_SECRET_ACCESS_KEY"),
            region: provider.env("BUCKET_REGION"),
            bucketName: provider.env("BUCKET_NAME"),
            endpoint: provider.env("BUCKET_ENDPOINT")
        }
    }),
=======
  log: logger,
  secretsManagerClient: secretsManager,
  builder: (provider) => ({
    app: {
      port: provider.envAsNumber('PORT', 4000),
      adminAddresses: provider.secret('ADMIN_ADDRESS'),
      openAIKey: provider.secret('OPEN_AI_KEY'),
      defaultRewardClaimDuration: provider.envAsNumber(
        'REWARD_CALIM_DURATION',
        7
      ),
      defaultCampaignDuratuon: provider.envAsNumber('CAMPAIGN_DURATION', 7),
      appURL: provider.env('FRONTEND_URL'),
      xCallBackHost: provider.env('TWITTER_CALLBACK_HOST'),
      whitelistedDomains: provider.env('FRONTEND_URL'),
      mirrorNodeURL: provider.env('MIRROR_NODE'),
    },
    encryptions: {
      jwtSecreatForAccessToken: provider.secret('J_ACCESS_TOKEN_SECRET'),
      jwtSecreateForRefreshToken: provider.secret('J_REFRESH_TOKEN_SECRET'),
      encryptionKey: provider.secret('ENCRYPTION_KEY'),
      sessionSecreat: provider.secret('SESSION_SECRET'),
    },
    repo: {
      repo: provider.env('REPO'),
      repoClientID: provider.secret('REPO_CLIENT_ID'),
      repoClientSecret: provider.secret('REPO_CLIENT_SECRET'),
    },
    db: {
      dbServerURI: provider.secret('DATABASE_URL'),
      redisServerURI: provider.secret('REDIS_URL'),
    },
    xApp: {
      xAPIKey: provider.secret('TWITTER_API_KEY'),
      xAPISecreate: provider.secret('TWITTER_API_SECRET'),
      xUserToken: provider.secret('TWITTER_APP_USER_TOKEN'), // This is X App variable extention
      xHashbuzzAccAccessToken: provider.secret('HASHBUZZ_ACCESS_TOKEN'),
      xHashbuzzAccSecreateToken: provider.secret('HASHBUZZ_ACCESS_SECRET'),
    },
    network: {
      network: provider.env('HEDERA_NETWORK'),
      privateKey: provider.secret('HEDERA_PRIVATE_KEY'),
      publicKey: provider.secret('HEDERA_PUBLIC_KEY'),
      contractAddress: provider.secret('HASHBUZZ_CONTRACT_ADDRESS'),
      accountID: provider.secret('HEDERA_ACCOUNT_ID'),
    },
    bucket: {
      accessKeyId: provider.secret('BUCKET_ACCESS_KEY_ID'),
      secretAccessKey: provider.secret('BUCKET_SECRET_ACCESS_KEY'),
      region: provider.env('BUCKET_REGION'),
      bucketName: provider.env('BUCKET_NAME'),
      endpoint: provider.env('BUCKET_ENDPOINT'),
    },
    mailer: {
      emailUser: provider.secret('EMAIL_USER'),
      emailPass: provider.secret('EMAIL_PASS'),
      alertReceiver: provider.env('ALERT_RECEIVER'),
    },
  }),
>>>>>>> 294c8841
});

const loadConfig = async () => {
  cachedConfig = await configFactory.getConfiguration();
  cacheTimestamp = Date.now();
};

const isCacheValid = (): boolean => {
  if (!cacheTimestamp) return false;
  return Date.now() - cacheTimestamp < CACHE_DURATION_MS;
};

export const getConfig = async (): Promise<AppConfig> => {
  if (!cachedConfig || !isCacheValid()) {
    await loadConfig();
  }
  return cachedConfig!;
};

loadConfig(); // Load configuration at startup<|MERGE_RESOLUTION|>--- conflicted
+++ resolved
@@ -10,59 +10,6 @@
 const CACHE_DURATION_MS = 24 * 60 * 60 * 1000; // Cache duration in milliseconds (e.g., 24 hours)
 
 const configFactory = new ConfigurationFactory<AppConfig>({
-<<<<<<< HEAD
-    log: logger,
-    secretsManagerClient: secretsManager,
-    builder: (provider) => ({
-        app: {
-            port: provider.envAsNumber('PORT', 4000),
-            adminAddresses: provider.env('ADMIN_ADDRESS'),
-            openAIKey: provider.env('OPEN_AI_KEY'),
-            defaultRewardClaimDuration: provider.envAsNumber('REWARD_CALIM_DURATION', 7),
-            defaultCampaignDuratuon: provider.envAsNumber('CAMPAIGN_DURATION', 7),
-            appURL: provider.env('FRONTEND_URL'),
-            xCallBackHost: provider.env('TWITTER_CALLBACK_HOST'),
-            whitelistedDomains: provider.env("FRONTEND_URL"),
-            mirrorNodeURL: provider.env("MIRROR_NODE")
-        },
-        encryptions: {
-            jwtSecreatForAccessToken: provider.env('J_ACCESS_TOKEN_SECRET'),
-            jwtSecreateForRefreshToken: provider.env('J_REFRESH_TOKEN_SECRET'),
-            encryptionKey: provider.env('ENCRYPTION_KEY'),
-            sessionSecreat: provider.env('SESSION_SECRET'),
-        },
-        repo: {
-            repo: provider.env('REPO'),
-            repoClientID: provider.env('REPO_CLIENT_ID'),
-            repoClientSecret: provider.env('REPO_CLIENT_SECRET'),
-        },
-        db: {
-            dbServerURI: provider.env('DATABASE_URL'),
-            redisServerURI: provider.env('REDIS_URL'),
-        },
-        xApp: {
-            xAPIKey: provider.env('TWITTER_API_KEY'),
-            xAPISecreate: provider.env('TWITTER_API_SECRET'),
-            xUserToken: provider.env('TWITTER_APP_USER_TOKEN'), // This is X App variable extention
-            xHashbuzzAccAccessToken: provider.env('HASHBUZZ_ACCESS_TOKEN'),
-            xHashbuzzAccSecreateToken: provider.env('HASHBUZZ_ACCESS_SECRET'),
-        },
-        network: {
-            network: provider.env('HEDERA_NETWORK'),
-            privateKey: provider.env('HEDERA_PRIVATE_KEY'),
-            publicKey: provider.env('HEDERA_PUBLIC_KEY'),
-            contractAddress: provider.env('HASHBUZZ_CONTRACT_ADDRESS'),
-            accountID: provider.env("HEDERA_ACCOUNT_ID")
-        },
-        bucket:{
-            accessKeyId: provider.env("BUCKET_ACCESS_KEY_ID"),
-            secretAccessKey: provider.env("BUCKET_SECRET_ACCESS_KEY"),
-            region: provider.env("BUCKET_REGION"),
-            bucketName: provider.env("BUCKET_NAME"),
-            endpoint: provider.env("BUCKET_ENDPOINT")
-        }
-    }),
-=======
   log: logger,
   secretsManagerClient: secretsManager,
   builder: (provider) => ({
@@ -122,7 +69,6 @@
       alertReceiver: provider.env('ALERT_RECEIVER'),
     },
   }),
->>>>>>> 294c8841
 });
 
 const loadConfig = async () => {
