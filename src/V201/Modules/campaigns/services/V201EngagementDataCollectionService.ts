--- conflicted
+++ resolved
@@ -1,19 +1,7 @@
 import CampaignTwitterCardModel from '@V201/Modals/CampaignTwitterCard';
-<<<<<<< HEAD
-import { updateCampaignInMemoryStatus } from '@V201/modules/common';
-import {
-  PrismaClient,
-  campaign_twittercard,
-  campaignstatus,
-} from '@prisma/client';
-import createPrismaClient from '@shared/prisma';
-import logger from 'jet-logger';
-import { CampaignSheduledEvents } from '../../../AppEvents';
-=======
 import XEngagementTracker from './xEngagementTracker';
 // import { updateCampaignInMemoryStatus } from './campaignStatusInMemoryUpdater';
 import { CampaignScheduledEvents } from '../../../AppEvents';
->>>>>>> 5fd72c33
 import SchedulerQueue from '../../../schedulerQueue';
 import XEngagementTracker from './xEngagementTracker';
 
@@ -403,7 +391,7 @@
           data: {
             userId: campaign.owner_id,
             cardId: campaign.id,
-            type: (campaign.type as any) || 'HBAR',
+            type: (campaign.type ) || 'HBAR',
             createdAt: new Date(),
             collectionAttempts: currentAttempts,
             maxAttempts: maxAttempts,
