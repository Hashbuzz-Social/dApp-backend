import {
  campaign_twittercard,
  campaignstatus as CampaignStatus,
  user_user,
} from '@prisma/client';
import { decrypt } from '@shared/encryption';
import {
  addMinutesToTime,
  convertTinyHbarToHbar,
  formattedDateTime,
} from '@shared/helper';
import createPrismaClient from '@shared/prisma';
import twitterAPI from '@shared/twitterAPI';
import moment from 'moment';
import { TweetV2PostTweetResult } from 'twitter-api-v2';
import { provideActiveContract } from './contract-service';
import { getConfig } from '@appConfig';
import { MediaService } from './media-service';

export interface TwitterStats {
  like_count?: number;
  retweet_count?: number;
  quote_count?: number;
  reply_count?: number;
}

export interface RewardCatalog {
  retweet_reward: number;
  like_reward: number;
  quote_reward: number;
  reply_reward: number;
}

export const allActiveTwitterCard = async () => {
  // console.info("allActiveTwitterCard::start");
  const prisma = await createPrismaClient();
  const allActiveCards = await prisma.campaign_twittercard.findMany({
    where: {
      card_status: CampaignStatus.CampaignRunning,
    },
  });
  return allActiveCards;
};

const twitterCardStats = async (cardId: bigint) => {
  // console.info("twitterCardStatus::Start");
  const prisma = await createPrismaClient();
  const cardStatus = await prisma.campaign_tweetstats.findUnique({
    where: {
      twitter_card_id: cardId,
    },
  });
  return cardStatus;
};

const updateTwitterCardStats = async (
  body: TwitterStats,
  cardId: bigint | number
) => {
  const { like_count, quote_count, reply_count, retweet_count } = body;

  const prisma = await createPrismaClient();
  const update = await prisma.campaign_tweetstats.upsert({
    where: { twitter_card_id: cardId },
    update: {
      like_count: like_count,
      quote_count: quote_count,
      reply_count: reply_count,
      retweet_count: retweet_count,
      last_update: new Date().toISOString(),
    },
    create: {
      like_count: like_count,
      quote_count: quote_count,
      reply_count: reply_count,
      retweet_count: retweet_count,
      twitter_card_id: cardId,
      last_update: new Date().toISOString(),
    },
  });
  return update.id;
};

const addNewCardStats = async (body: TwitterStats, cardId: bigint | number) => {
  // console.info("addNewCardStats::start::withData", JSON.stringify(body));

  const data: any = {};
  if (body.like_count) data['like_count'] = body.like_count;
  if (body.quote_count) data['quote_count'] = body.quote_count;
  if (body.retweet_count) data['retweet_count'] = body.retweet_count;

  const prisma = await createPrismaClient();
  const addNewStats = prisma.campaign_tweetstats.create({
    data: {
      ...data,
      twitter_card_id: cardId,
      last_update: new Date().toISOString(),
    },
  });

  return addNewStats;
};

const updateTotalSpentAmount = async (
  id: number | bigint,
  amount_spent: number
) => {
  const prisma = await createPrismaClient();
  const updateTotalSpentBudget = await prisma.campaign_twittercard.update({
    where: { id },
    data: {
      amount_spent,
    },
  });
  return updateTotalSpentBudget;
};

/**
 * @description putlish a tweet and thread
 */

interface PublishTweetParams {
  cardOwner: user_user;
  tweetText: string;
  isThread?: boolean;
  parentTweetId?: string;
  media?: string[];
}

const publishTweetORThread = async (params: PublishTweetParams) => {
  const { cardOwner, tweetText, isThread, parentTweetId, media } = params;
  const config = await getConfig();

  if (tweetText.length > 280) {
    throw new Error('Long tweet text. Max allowed is 280 char long.');
  }

  if (
    cardOwner.business_twitter_access_token &&
    cardOwner.business_twitter_access_token_secret
  ) {
    const userTwitter = await twitterAPI.tweeterApiForUser({
      accessToken: decrypt(
        cardOwner.business_twitter_access_token,
        config.encryptions.encryptionKey
      ),
      accessSecret: decrypt(
        cardOwner?.business_twitter_access_token_secret,
        config.encryptions.encryptionKey
      ),
    });

    let card: TweetV2PostTweetResult;
    let mediaIds: string[] = [];

    if (media && media.length > 0) {
      const mediaService = new MediaService();
      await mediaService.initialize();

      mediaIds = await Promise.all(
        media.map(async (mediKey) => {
          const mediFile = await mediaService.readFromS3(mediKey);
          const mediaId = await userTwitter.v1.uploadMedia(mediFile.buffer, {
            mimeType: mediFile.mimetype,
          });
          return mediaId;
        })
      );
    }

    const rwClient = userTwitter.readWrite;
    if (isThread && parentTweetId) {
      card = await rwClient.v2.reply(tweetText, parentTweetId);
<<<<<<< HEAD
    } else {
      if (mediaIds.length > 0) {
        card = await rwClient.v2.tweet(tweetText, {
          media: { media_ids: mediaIds },
        });
      } else {
        card = await rwClient.v2.tweet(tweetText);
      }
=======
    } else if(mediaIds.length > 0){
      card = await rwClient.v2.tweet(tweetText, {
        media: { media_ids: mediaIds },
      });
    }else{
      card = await rwClient.v2.tweet(tweetText);
>>>>>>> 294c8841
    }
    return card.data.id;
  }
  throw new Error('User does not have sufficient records.');
};

/**
 * @description publish first tweet
 * @returns string first tweet id to make threds
 */

const publistFirstTweet = async (
  card: campaign_twittercard,
  cardOwner: user_user
) => {
  const tweetText = `${card.tweet_text}`;
  if (tweetText) {
    const tweetId = publishTweetORThread({
      tweetText,
      cardOwner,
      media: card.media,
    });
    return tweetId;
  }
};

/**
 * @description Publish second tweet
 * @returns id secod thred tweet id;
 */

const publishSecondThread = async (
  card: campaign_twittercard,
  cardOwner: user_user,
  parentTweetId: string
): Promise<string> => {
  const {
    type: cardType,
    tweet_text,
    like_reward,
    quote_reward,
    retweet_reward,
    comment_reward,
    fungible_token_id,
    decimals,
  } = card;

  const formattedDate = formattedDateTime(moment().toISOString());
  const configs = await getConfig();
  const campaignDurationInMin = configs.app.defaultCampaignDuratuon;

  if (!tweet_text) throw new Error('Tweet text is missing.');
  if (!like_reward || !quote_reward || !retweet_reward || !comment_reward) {
    throw new Error('One or more reward values are missing.');
  }

  const formatRewards = (reward: number, factor: number) =>
    (reward / factor).toFixed(2);

  let tweetText: string;

  if (cardType === 'HBAR') {
    tweetText = `Promo initiated on ${formattedDate}. Interact with the primary tweet for the next ${campaignDurationInMin} min to earn rewards in HBAR: like ${convertTinyHbarToHbar(
      like_reward
    ).toFixed(2)}, repost ${convertTinyHbarToHbar(retweet_reward).toFixed(
      2
    )}, quote ${convertTinyHbarToHbar(quote_reward).toFixed(
      2
    )}, reply ${convertTinyHbarToHbar(comment_reward).toFixed(2)}.`;
  } else {
    const prisma = await createPrismaClient();
    const token = await prisma.whiteListedTokens.findUnique({
      where: { token_id: String(fungible_token_id) },
    });
    if (!token) throw new Error('Token not found.');

    const tokenSymbol = token.token_symbol ?? '';
    const factor = 10 ** Number(decimals);

    tweetText = `Promo initiated on ${formattedDate}. Interact with the primary tweet for the next ${campaignDurationInMin} min to earn rewards in ${tokenSymbol}: like ${formatRewards(
      like_reward,
      factor
    )}, repost ${formatRewards(retweet_reward, factor)}, quote ${formatRewards(
      quote_reward,
      factor
    )}, reply ${formatRewards(comment_reward, factor)}.`;
  }

  try {
    const tweetId = await publishTweetORThread({
      tweetText,
      cardOwner,
      isThread: true,
      parentTweetId,
    });

    return tweetId;
  } catch (error) {
    throw new Error(`Failed to publish tweet or thread: ${error.message}`);
  }
};

/**
 * @deprecated
 *@description Create twitter tweet if the card is in pending state and then update the status.
 */

const publishTwitter = async (cardId: number | bigint) => {
  const prisma = await createPrismaClient();
  const configs = await getConfig();
  const campaignDurationInMin = configs.app.defaultCampaignDuratuon;

  const [contractDetails, cardDetails] = await Promise.all([
    await provideActiveContract(),
    await prisma.campaign_twittercard.findUnique({
      where: { id: cardId },
      include: {
        user_user: {
          select: {
            twitter_access_token: true,
            twitter_access_token_secret: true,
            business_twitter_access_token: true,
            business_twitter_access_token_secret: true,
          },
        },
      },
    }),
  ]);

  const {
    id,
    tweet_text,
    user_user,
    like_reward,
    quote_reward,
    retweet_reward,
    comment_reward,
    type,
    media,
    fungible_token_id,
    decimals,
  } = cardDetails!;
  const contract_id = contractDetails?.contract_id;
  if (
    tweet_text &&
    user_user?.business_twitter_access_token &&
    user_user?.business_twitter_access_token_secret &&
    user_user?.twitter_access_token &&
    user_user?.twitter_access_token_secret &&
    contract_id &&
    like_reward &&
    quote_reward &&
    comment_reward &&
    retweet_reward
  ) {
    let threat1;
    if (media[0]) {
      threat1 = `${tweet_text} ${media[0]}`;
    } else {
      threat1 = `${tweet_text}`;
    }

    const token = await prisma.whiteListedTokens.findUnique({
      where: { token_id: String(fungible_token_id) },
    });
    //@ignore es-lint
    const currentDate = new Date();
    const formattedDate = formattedDateTime(currentDate.toISOString());

    const threat2Hbar = `Promo initiated on ${formattedDate}. Interact with the primary tweet for the next ${campaignDurationInMin} min to earn rewards in HBAR: like ${convertTinyHbarToHbar(
      like_reward
    ).toFixed(2)}, repost ${convertTinyHbarToHbar(retweet_reward).toFixed(
      2
    )}, quote ${convertTinyHbarToHbar(quote_reward).toFixed(
      2
    )}, reply ${convertTinyHbarToHbar(comment_reward).toFixed(2)}.`;

    const threat2Fungible = `Promo initiated on ${formattedDate}. IInteract with the primary tweet for the next ${campaignDurationInMin} min to earn rewards in ${
      token?.token_symbol ?? ''
    }: like ${(like_reward / 10 ** Number(decimals)).toFixed(2)}, repost ${(
      retweet_reward /
      10 ** Number(decimals)
    ).toFixed(2)}, quote ${(quote_reward / 10 ** Number(decimals)).toFixed(
      2
    )}, reply ${(comment_reward / 10 ** Number(decimals)).toFixed(2)}.`;

    const userTwitter = await twitterAPI.tweeterApiForUser({
      accessToken: decrypt(
        user_user?.business_twitter_access_token,
        configs.encryptions.encryptionKey
      ),
      accessSecret: decrypt(
        user_user?.business_twitter_access_token_secret,
        configs.encryptions.encryptionKey
      ),
    });

    try {
      const rwClient = userTwitter.readWrite;

      const card = await rwClient.v2.tweet(threat1);

      let reply;
      if (type === 'HBAR') {
        reply = await rwClient.v2.reply(threat2Hbar, card.data.id);
      } else if (type === 'FUNGIBLE') {
        reply = await rwClient.v2.reply(threat2Fungible, card.data.id);
      }
      const tweetId = card.data.id;
      const lastThreadTweetId = reply?.data.id;

      //Add TweetId to the DB
      await prisma.campaign_twittercard.update({
        where: { id },
        data: {
          tweet_id: tweetId,
          last_thread_tweet_id: lastThreadTweetId,
          card_status: CampaignStatus.CampaignRunning,
          campaign_start_time: currentDate.toISOString(),
          campaign_close_time: addMinutesToTime(
            currentDate.toISOString(),
            campaignDurationInMin ?? 15
          ),
        },
      });
      return tweetId;
    } catch (err) {
      console.log(err);
      throw Error('Something wrong with tweet text.');
    }
  } else {
    throw Error("User's brand handle not found");
  }
};

const getAllTwitterCardByStatus = async (status: CampaignStatus) => {
  const prisma = await createPrismaClient();
  const data = await prisma.campaign_twittercard.findMany({
    where: {
      card_status: status,
    },
    include: {
      user_user: {
        select: {
          business_twitter_handle: true,
          personal_twitter_handle: true,
          available_budget: true,
          hedera_wallet_id: true,
        },
      },
    },
    orderBy: {
      id: 'desc',
    },
  });

  return data;
};

const getAllTwitterCardPendingCards = async () => {
  const prisma = await createPrismaClient();
  const data = await prisma.campaign_twittercard.findMany({
    where: {
      approve: false,
      isRejected: null,
    },
  });

  return data;
};

const updateStatus = async (id: number, status: boolean) => {
  const prisma = await createPrismaClient();
  const data = await prisma.campaign_twittercard.findUnique({
    where: {
      id,
    },
  });

  if (data?.card_status === CampaignStatus.ApprovalPending) {
    if (status === true) {
      const data = await prisma.campaign_twittercard.update({
        where: {
          id,
        },
        data: {
          approve: true,
          isRejected: false,
          card_status: CampaignStatus.CampaignApproved,
        },
      });

      return data;
    } else if (status === false) {
      const data = await prisma.campaign_twittercard.update({
        where: {
          id,
        },
        data: {
          isRejected: true,
          card_status: CampaignStatus.CampaignDeclined,
        },
      });

      return data;
    }
  }
};

export default {
  allActiveTwitterCard,
  twitterCardStats,
  updateTwitterCardStats,
  addNewCardStats,
  updateTotalSpentAmount,
  publishTwitter,
  getAllTwitterCardByStatus,
  getAllTwitterCardPendingCards,
  updateStatus,
  publistFirstTweet,
  publishSecondThread,
  publishTweetORThread,
} as const;<|MERGE_RESOLUTION|>--- conflicted
+++ resolved
@@ -171,23 +171,12 @@
     const rwClient = userTwitter.readWrite;
     if (isThread && parentTweetId) {
       card = await rwClient.v2.reply(tweetText, parentTweetId);
-<<<<<<< HEAD
-    } else {
-      if (mediaIds.length > 0) {
-        card = await rwClient.v2.tweet(tweetText, {
-          media: { media_ids: mediaIds },
-        });
-      } else {
-        card = await rwClient.v2.tweet(tweetText);
-      }
-=======
     } else if(mediaIds.length > 0){
       card = await rwClient.v2.tweet(tweetText, {
         media: { media_ids: mediaIds },
       });
     }else{
       card = await rwClient.v2.tweet(tweetText);
->>>>>>> 294c8841
     }
     return card.data.id;
   }
